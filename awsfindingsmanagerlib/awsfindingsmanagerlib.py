#!/usr/bin/env python
# -*- coding: utf-8 -*-
# File: awsfindingsmanagerlib.py
#
# Copyright 2023 Marwin Baumann
#
# Licensed under the Apache License, Version 2.0 (the "License");
#  you may not use this file except in compliance with the License.
#  You may obtain a copy of the License at
#
# http://www.apache.org/licenses/LICENSE-2.0
#
# Unless required by applicable law or agreed to in writing, software
#  distributed under the License is distributed on an "AS IS" BASIS,
#  WITHOUT WARRANTIES OR CONDITIONS OF ANY KIND, either express or implied.
#  See the License for the specific language governing permissions and
#  limitations under the License.
#

"""
Main code for awsfindingsmanagerlib.

.. _Google Python Style Guide:
   https://google.github.io/styleguide/pyguide.html

"""

import logging
from copy import deepcopy
from datetime import datetime

import boto3
import botocore.errorfactory
import botocore.exceptions
from botocore.config import Config
from dateutil.parser import parse
from opnieuw import retry

from .awsfindingsmanagerlibexceptions import (InvalidRegion,
                                              NoRegion,
                                              InvalidOrNoCredentials,
                                              InvalidRuleType,
                                              InvalidRuleAction)
from .configuration import (DEFAULT_SECURITY_HUB_FILTER)
from .validations import validate_allowed_denied_regions, validate_allowed_denied_account_ids

__author__ = '''Marwin Baumann <mbaumann@schubergphilis.com>'''
__docformat__ = '''google'''
__date__ = '''21-11-2023'''
__copyright__ = '''Copyright 2023, Marwin Baumann'''
__credits__ = ["Ben van Breukelen", "Costas Tyfoxylos", "Marwin Baumann"]
__license__ = '''Apache Software License 2.0'''
__maintainer__ = '''Ben van Breukelen, Costas Tyfoxylos, Marwin Baumann'''
__email__ = '''<bvanbreukelen@schubergphilis.com>,<ctyfoxylos@schubergphilis.com>,<mbaumann@schubergphilis.com>'''
__status__ = '''Development'''  # "Prototype", "Development", "Production".

# This is the main prefix used for logging
LOGGER_BASENAME = '''awsfindingsmanagerlib'''
LOGGER = logging.getLogger(LOGGER_BASENAME)
LOGGER.addHandler(logging.NullHandler())


class Finding:
    """Models a finding."""

    def __init__(self, data: dict) -> None:
        self._data = data
        self._logger = logging.getLogger(f'{LOGGER_BASENAME}.{self.__class__.__name__}')

    def __hash__(self):
        return hash(self.id)

    def __eq__(self, other):
        """Override the default equals behavior."""
        if not isinstance(other, Finding):
            raise ValueError('Not a Finding object')
        return hash(self) == hash(other)

    def __ne__(self, other):
        """Override the default unequal behavior."""
        if not isinstance(other, Finding):
            raise ValueError('Not a Finding object')
        return hash(self) != hash(other)

    @property
    def aws_account_id(self):
        """Account id."""
        return self._data.get('AwsAccountId')

    @property
    def region(self):
        """Region."""
        return self._data.get('Region')

    @property
    def id(self):  # pylint: disable=invalid-name
        """ID."""
        return self._data.get('Id')

    @property
    def severity(self):
        """Severity."""
        return self._data.get('Severity', {}).get('Label')

    @property
    def title(self):
        """Title."""
        return self._data.get('Title')

    @property
    def description(self):
        """Description."""
        return self._data.get('Description')

    @property
    def remediation_recommendation_text(self):
        """Textual recommendation for remediation."""
        return self._data.get('Remediation', {}).get('Recommendation', {}).get('Text')

    @property
    def remediation_recommendation_url(self):
        """URL for more information on the remediation."""
        return self._data.get('Remediation', {}).get('Recommendation', {}).get('Url')

    @property
    def standards_guide_arn(self):
        """Arn of the compliance standard."""
        return self._data.get('ProductFields', {}).get('StandardsGuideArn')

    @property
    def resources(self):
        """A list of resource dicts."""
        return self._data.get('Resources', [{}])

    @property
    def resource_types(self):
        """Resource type."""
        return [resource.get('Type') for resource in self._data.get('Resources', [{}])]

    @property
    def resource_ids(self):
        """Resource ids."""
        return [resource.get('Id') for resource in self._data.get('Resources', [{}])]

    @property
    def generator_id(self):
        """Generator id."""
        return self._data.get('GeneratorId')

    @property
    def types(self):
        """Types."""
        return self._data.get('Types')

    @property
    def workflow_status(self):
        """Workflow status."""
        return self._data.get('Workflow', {}).get('Status')

    @property
    def record_state(self):
        """Record status."""
        return self._data.get('RecordState')

    @property
    def compliance_standards(self):
        """Compliance standards."""
        return [standard.get('StandardsId') for standard in self._data.get('Compliance').get('AssociatedStandards', [])]

    @property
    def compliance_frameworks(self):
        """Compliance frameworks."""
        return [standard.split('/')[1] for standard in self.compliance_standards]

    @property
    def compliance_status(self):
        """Compliance status."""
        return self._data.get('Compliance', {}).get('Status')

    @property
    def compliance_control(self):
        """Compliance control."""
        return self._data.get('Compliance Control')

    @property
    def first_observed_at(self):
        """First observed at."""
        if self._data.get('FirstObservedAt') is None:
            return self._parse_date_time(self._data.get('CreatedAt'))
        return self._parse_date_time(self._data.get('FirstObservedAt'))

    @property
    def last_observed_at(self):
        """Last observed at."""
        if self._data.get('LastObservedAt') is None:
            return self._parse_date_time(self._data.get('UpdatedAt'))
        return self._parse_date_time(self._data.get('LastObservedAt'))

    @property
    def created_at(self):
        """Created at."""
        return self._parse_date_time(self._data.get('CreatedAt'))

    @property
    def updated_at(self):
        """Updated at."""
        return self._parse_date_time(self._data.get('UpdatedAt'))

    def _parse_date_time(self, datetime_string):
        try:
            return parse(datetime_string)
        except ValueError:
            self._logger.warning(f'Could not automatically parse datetime string: "{datetime_string}"')
            return None

    @property
    def days_open(self):
        """Days open."""
        if self.workflow_status == 'RESOLVED':
            return 0
        first_observation = self.first_observed_at or self.created_at
        last_observation = self.last_observed_at or datetime.now()
        try:
            return (last_observation - first_observation).days
        except Exception:  # pylint: disable=broad-except
            self._logger.exception('Could not calculate number of days open, '
                                   'last or first observation date is missing.')
            return -1

    @property
    def original_payload(self):
        """Original payload."""
        return self._data


class Rule:
    """Models a suppression rule."""

    actions = 'suppressed'
    types = ('security_control_id', 'control_id', 'resource_id', 'tag')

    # pylint: disable=too-many-arguments
    def __init__(self, type_, value, action, rules, notes):
        self.type = self._validate_type(type_)
        self.value = value
        self.action = self._validate_action(action)
        self.rules = rules
        self.notes = notes

    @staticmethod
    def _validate_action(action):
        if action not in Rule.actions:
            raise InvalidRuleAction(action)
        return action

    @staticmethod
    def _validate_type(type_):
        if type_ not in Rule.types:
            raise InvalidRuleType(type_)
        return type_


class FindingsManager:
    """Models security hub and can retrieve findings."""

    def __init__(self, region=None, allowed_regions=None, denied_regions=None, strict_mode=True):
        self._logger = logging.getLogger(f'{LOGGER_BASENAME}.{self.__class__.__name__}')
        self.allowed_regions, self.denied_regions = validate_allowed_denied_regions(allowed_regions, denied_regions)
        self.sts = self._get_sts_client()
        self.ec2 = self._get_ec2_client(region)
        self._aws_regions = None
        self.aws_region = self._validate_region(region) or self._sts_client_config_region
        self._rules = []
        self._strict_mode = strict_mode
        self._rules_errors = []

    @property
    def rules(self):
        return self._rules

    @property
    def rules_errors(self):
        return self._rules_errors

    # pylint: disable=too-many-arguments
    def register_rule(self, type_, value, action, rules, notes):
        self._rules.append(Rule(type_, value, action, rules, notes))

    def register_rules(self, rules):
        if self._strict_mode:
            rules = [Rule(**data) for data in rules]
            self._rules.extend(rules)
            return True
        success = True
        for data in rules:
            try:
                self.register_rule(**data)
            except InvalidRuleType:
                success = False
                self._rules_errors.append(data)
                self._logger.exception(f'Rule with data {data} is invalid')
        return success

    def _validate_region(self, region):
        if any([not region, region in self.regions]):
            return region
        raise InvalidRegion(region)

    @property
    def _sts_client_config_region(self):
        return self.sts._client_config.region_name  # noqa

    @staticmethod
    def _get_sts_client():
        return boto3.client('sts')

    @staticmethod
    def _get_security_hub_client(region):
        try:
            config = Config(region_name=region)
            kwargs = {"config": config}
            client = boto3.client('securityhub', **kwargs)
        except (botocore.exceptions.NoRegionError,
                botocore.exceptions.InvalidRegionError) as msg:
            raise NoRegion(f'Security Hub client requires a valid region set to connect, message was:{msg}') from None
        return client

    @staticmethod
    def _get_ec2_client(region):
        kwargs = {}
        if region:
            config = Config(region_name=region)
            kwargs = {"config": config}
        try:
            client = boto3.client('ec2', **kwargs)
            client.describe_regions()
        except (botocore.exceptions.NoRegionError,
                botocore.exceptions.InvalidRegionError,
                botocore.exceptions.EndpointConnectionError) as msg:
            raise NoRegion(f'Ec2 client requires a valid region set to connect, message was:{msg}') from None
        except (botocore.exceptions.ClientError, botocore.exceptions.NoCredentialsError) as msg:
            raise InvalidOrNoCredentials(msg) from None
        return client

    def _describe_ec2_regions(self):
        return self.ec2.describe_regions().get('Regions')

    @property
    def regions(self):
        """Regions."""
        if self._aws_regions is None:
            self._aws_regions = [region.get('RegionName')
                                 for region in self._describe_ec2_regions()
                                 if region.get('OptInStatus', '') != 'not-opted-in']
            self._logger.debug(f'Regions in EC2 that were opted in are : {self._aws_regions}')
        if self.allowed_regions:
            self._aws_regions = set(self._aws_regions).intersection(set(self.allowed_regions))
            self._logger.debug(f'Working on allowed regions {self._aws_regions}')
        elif self.denied_regions:
            self._logger.debug(f'Excluding denied regions {self.denied_regions}')
            self._aws_regions = set(self._aws_regions) - set(self.denied_regions)
            self._logger.debug(f'Working on non-denied regions {self._aws_regions}')
        else:
            self._logger.debug('Working on all regions')
        return self._aws_regions

    def _get_aggregating_region(self):
        aggregating_region = None
        try:
            client = self._get_security_hub_client(self.aws_region)
            data = client.list_finding_aggregators()
            aggregating_region = data.get('FindingAggregators')[0].get('FindingAggregatorArn').split(':')[3]
            self._logger.info(f'Found aggregating region {aggregating_region}')
        except (IndexError, botocore.exceptions.ClientError):
            self._logger.debug('Could not get aggregating region, either not set, or a client error')
        return aggregating_region

    @retry(retry_on_exceptions=botocore.exceptions.ClientError)
    def _get_findings(self, query_filter):
        findings = set()
        aggregating_region = self._get_aggregating_region()
        regions_to_retrieve = [aggregating_region] if aggregating_region else self.regions
        for region in regions_to_retrieve:
            self._logger.debug(f'Trying to get findings for region {region}')
            session = boto3.Session(region_name=region)
            security_hub = session.client('securityhub')
            paginator = security_hub.get_paginator('get_findings')
            iterator = paginator.paginate(Filters=query_filter)
            try:
                for page in iterator:
                    for finding_data in page['Findings']:
                        finding = Finding(finding_data)
                        self._logger.debug(f'Adding finding with id {finding.id}')
                        findings.add(finding)
            except (security_hub.exceptions.InvalidAccessException, security_hub.exceptions.AccessDeniedException):
                self._logger.debug(f'No access for Security Hub for region {region}.')
                continue
        return list(findings)

    @staticmethod
    def _calculate_account_id_filter(allowed_account_ids, denied_account_ids):
        """Calculates the filter targeting allowed or denied account ids.

        Args:
            allowed_account_ids: The account ids if any.
            denied_account_ids: The Denied ids if any.

        Returns:
            allowed_account_ids, denied_account_ids (tuple(list,list)): If any is set and are valid.

        """
        allowed_account_ids, denied_account_ids = validate_allowed_denied_account_ids(allowed_account_ids,
                                                                                      denied_account_ids)
        aws_account_ids = []
        if any([allowed_account_ids, denied_account_ids]):
            comparison = 'EQUALS' if allowed_account_ids else 'NOT_EQUALS'
            iterator = allowed_account_ids if allowed_account_ids else denied_account_ids
            aws_account_ids = [{'Comparison': comparison, 'Value': account} for account in iterator]
        return aws_account_ids

    #  pylint: disable=dangerous-default-value
    @staticmethod
    def calculate_query_filter(query_filter=DEFAULT_SECURITY_HUB_FILTER,
                               allowed_account_ids=None,
                               denied_account_ids=None):
        """Calculates a Security Hub compatible filter for retrieving findings.

        Depending on arguments provided for allow list, deny list and frameworks to retrieve a query is constructed to
        retrieve only appropriate findings, offloading the filter on the back end.

        Args:
            query_filter: The default filter if no filter is provided.
            allowed_account_ids: The allow list of account ids to get the findings for.
            denied_account_ids: The deny list of account ids to filter out findings for.

        Returns:
            query_filter (dict): The query filter calculated based on the provided arguments.

        """
        query_filter = deepcopy(query_filter)
        aws_account_ids = FindingsManager._calculate_account_id_filter(allowed_account_ids, denied_account_ids)
        if aws_account_ids:
            query_filter.update({'AwsAccountId': aws_account_ids})
        return query_filter

    def get_findings(self):
        """Retrieves findings from security hub based on a default query.

        Returns:
            findings (list): A list of findings from security hub.

        """
        query_filter = DEFAULT_SECURITY_HUB_FILTER
        return self._get_findings(query_filter)

    def get_findings_by_control_id(self, control_id):
        """Retrieves findings from security hub based on a provided query that filters by control id.

         Args:
            control_id: The identifier of the control.

        Returns:
            findings (list): A list of findings from security hub.

        """
<<<<<<< HEAD
        query_filter = {
            'ProductFields': [{'Key': 'ControlId', 'Value': control_id, 'Comparison': 'EQUALS'}]}  # controlid == ruleid
=======
        # For the CIS AWS Foundations Benchmark standard, the field is RuleId.
        # For other standards, the field is ControlId.
        query_filter = {'ProductFields': [
            {
                'Key': 'ControlId',
                'Value': control_id,
                'Comparison': 'EQUALS'
            },
            {
                'Key': 'RuleId',
                'Value': control_id,
                'Comparison': 'EQUALS'
            }
        ]}
>>>>>>> 1576ab71
        return self._get_findings(query_filter)

    def get_findings_for_tag(self, tag_key, tag_value):
        """Retrieves findings from security hub based on a provided query that filters for tag.

        Returns:
            findings (list): A list of findings from security hub.

        """
        query_filter = {'ResourceTags': [
            {
                'Key': tag_key,
                'Value': tag_value,
                'Comparison': 'EQUALS'
            }
        ]}
        return self._get_findings(query_filter)

    def suppress_findings(self):
        """Suppresses findings from security hub based on a default query."""

    def suppress_findings_by_rule_id(self):
        """Suppresses findings from security hub based on a query by rule id."""

    def suppress_findings_by_control_id(self):
        """Suppresses findings from security hub based on a query by control id."""

    def suppress_findings_by_tag(self):
        """Suppresses findings from security hub based on a query by tag."""<|MERGE_RESOLUTION|>--- conflicted
+++ resolved
@@ -463,10 +463,6 @@
             findings (list): A list of findings from security hub.
 
         """
-<<<<<<< HEAD
-        query_filter = {
-            'ProductFields': [{'Key': 'ControlId', 'Value': control_id, 'Comparison': 'EQUALS'}]}  # controlid == ruleid
-=======
         # For the CIS AWS Foundations Benchmark standard, the field is RuleId.
         # For other standards, the field is ControlId.
         query_filter = {'ProductFields': [
@@ -481,7 +477,6 @@
                 'Comparison': 'EQUALS'
             }
         ]}
->>>>>>> 1576ab71
         return self._get_findings(query_filter)
 
     def get_findings_for_tag(self, tag_key, tag_value):
