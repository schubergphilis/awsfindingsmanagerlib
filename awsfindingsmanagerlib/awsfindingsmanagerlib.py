#!/usr/bin/env python
# -*- coding: utf-8 -*-
# File: awsfindingsmanagerlib.py
#
# Copyright 2023 Marwin Baumann
#
# Licensed under the Apache License, Version 2.0 (the "License");
#  you may not use this file except in compliance with the License.
#  You may obtain a copy of the License at
#
# http://www.apache.org/licenses/LICENSE-2.0
#
# Unless required by applicable law or agreed to in writing, software
#  distributed under the License is distributed on an "AS IS" BASIS,
#  WITHOUT WARRANTIES OR CONDITIONS OF ANY KIND, either express or implied.
#  See the License for the specific language governing permissions and
#  limitations under the License.
#

"""
Main code for awsfindingsmanagerlib.

.. _Google Python Style Guide:
   https://google.github.io/styleguide/pyguide.html

"""

import logging
from copy import deepcopy
from datetime import datetime

import boto3
import botocore.errorfactory
import botocore.exceptions
from botocore.config import Config
from dateutil.parser import parse
from opnieuw import retry

from .awsfindingsmanagerlibexceptions import (InvalidRegion,
                                              NoRegion,
                                              InvalidOrNoCredentials)
from .configuration import (AWS_FOUNDATIONAL_SECURITY_FRAMEWORK,
                            CIS_AWS_FOUNDATION_FRAMEWORK,
                            PCI_DSS_FRAMEWORK, DEFAULT_SECURITY_HUB_FILTER)
from .validations import validate_allowed_denied_regions, validate_allowed_denied_account_ids

__author__ = '''Marwin Baumann <mbaumann@schubergphilis.com>'''
__docformat__ = '''google'''
__date__ = '''21-11-2023'''
__copyright__ = '''Copyright 2023, Marwin Baumann'''
__credits__ = ["Ben van Breukelen", "Costas Tyfoxylos", "Marwin Baumann"]
__license__ = '''Apache Software License 2.0'''
__maintainer__ = '''Ben van Breukelen, Costas Tyfoxylos, Marwin Baumann'''
__email__ = '''<bvanbreukelen@schubergphilis.com>,<ctyfoxylos@schubergphilis.com>,<mbaumann@schubergphilis.com>'''
__status__ = '''Development'''  # "Prototype", "Development", "Production".

# This is the main prefix used for logging
LOGGER_BASENAME = '''awsfindingsmanagerlib'''
LOGGER = logging.getLogger(LOGGER_BASENAME)
LOGGER.addHandler(logging.NullHandler())


class Finding:
    """Models a finding."""

    def __init__(self, data: dict) -> None:
        self._data = data
        self._logger = logging.getLogger(f'{LOGGER_BASENAME}.{self.__class__.__name__}')

    def __hash__(self):
        return hash(self.id)

    def __eq__(self, other):
        """Override the default equals behavior."""
        if not isinstance(other, Finding):
            raise ValueError('Not a Finding object')
        return hash(self) == hash(other)

    def __ne__(self, other):
        """Override the default unequal behavior."""
        if not isinstance(other, Finding):
            raise ValueError('Not a Finding object')
        return hash(self) != hash(other)

    @property
    def aws_account_id(self):
        """Account id."""
        return self._data.get('AwsAccountId')

    @property
    def region(self):
        """Region."""
        return self._data.get('Region')

    @property
    def id(self):  # pylint: disable=invalid-name
        """ID."""
        return self._data.get('Id')

    @property
    def severity(self):
        """Severity."""
        return self._data.get('Severity', {}).get('Label')

    @property
    def title(self):
        """Title."""
        return self._data.get('Title')

    @property
    def description(self):
        """Description."""
        return self._data.get('Description')

    @property
    def remediation_recommendation_text(self):
        """Textual recommendation for remediation."""
        return self._data.get('Remediation', {}).get('Recommendation', {}).get('Text')

    @property
    def remediation_recommendation_url(self):
        """URL for more information on the remediation."""
        return self._data.get('Remediation', {}).get('Recommendation', {}).get('Url')

    @property
    def standards_guide_arn(self):
        """Arn of the compliance standard."""
        return self._data.get('ProductFields', {}).get('StandardsGuideArn')

    @property
    def resources(self):
        """A list of resource dicts."""
        return self._data.get('Resources', [{}])

    @property
    def resource_types(self):
        """Resource type."""
        return [resource.get('Type') for resource in self._data.get('Resources', [{}])]

    @property
    def resource_ids(self):
        """Resource ids."""
        return [resource.get('Id') for resource in self._data.get('Resources', [{}])]

    @property
    def generator_id(self):
        """Generator id."""
        return self._data.get('GeneratorId')

    @property
    def types(self):
        """Types."""
        return self._data.get('Types')

    @property
    def is_cis_aws_foundations_benchmark(self):
        """Is this cis framework finding."""
        return CIS_AWS_FOUNDATION_FRAMEWORK in self.compliance_frameworks

    @property
    def is_pci_dss(self):
        """Is this pci dss framework finding."""
        return PCI_DSS_FRAMEWORK in self.compliance_frameworks

    @property
    def is_aws_foundational_security_best_practices(self):
        """Is this aws foundational security best practices framework finding."""
        return AWS_FOUNDATIONAL_SECURITY_FRAMEWORK in self.compliance_frameworks

    @property
    def workflow_status(self):
        """Workflow status."""
        return self._data.get('Workflow', {}).get('Status')

    @property
    def record_state(self):
        """Record status."""
        return self._data.get('RecordState')

    @property
    def compliance_standards(self):
        """Compliance standards."""
        return [standard.get('StandardsId') for standard in self._data.get('Compliance').get('AssociatedStandards', [])]

    @property
    def compliance_frameworks(self):
        """Compliance frameworks."""
        return [standard.split('/')[1] for standard in self.compliance_standards]

    @property
    def rule_id(self):
        """Rule id."""
        return self._data.get('ProductFields', {}).get('RuleId')

    @property
    def compliance_status(self):
        """Compliance status."""
        return self._data.get('Compliance', {}).get('Status')

    @property
    def compliance_control(self):
        """Compliance control."""
        return self._data.get('Compliance Control')

    @property
    def first_observed_at(self):
        """First observed at."""
        if self._data.get('FirstObservedAt') is None:
            return self._parse_date_time(self._data.get('CreatedAt'))
        return self._parse_date_time(self._data.get('FirstObservedAt'))

    @property
    def last_observed_at(self):
        """Last observed at."""
        if self._data.get('LastObservedAt') is None:
            return self._parse_date_time(self._data.get('UpdatedAt'))
        return self._parse_date_time(self._data.get('LastObservedAt'))

    @property
    def created_at(self):
        """Created at."""
        return self._parse_date_time(self._data.get('CreatedAt'))

    @property
    def updated_at(self):
        """Updated at."""
        return self._parse_date_time(self._data.get('UpdatedAt'))

    def _parse_date_time(self, datetime_string):
        try:
            return parse(datetime_string)
        except ValueError:
            self._logger.warning(f'Could not automatically parse datetime string: "{datetime_string}"')
            return None

    @property
    def days_open(self):
        """Days open."""
        if self.workflow_status == 'RESOLVED':
            return 0
        first_observation = self.first_observed_at or self.created_at
        last_observation = self.last_observed_at or datetime.now()
        try:
            return (last_observation - first_observation).days
        except Exception:  # pylint: disable=broad-except
            self._logger.exception('Could not calculate number of days open, '
                                   'last or first observation date is missing.')
            return -1

    @property
    def original_payload(self):
        """Original payload."""
        return self._data

    @property
    def measurement_data(self):
        """Measurement data for computing the energy label."""
        return {
            'Finding ID': self.id,
            'Account ID': self.aws_account_id,
            'Severity': self.severity,
            'Workflow State': self.workflow_status,
            'Days Open': self.days_open
        }

class FindingsManager:
    """Models security hub and can retrieve findings."""

    def __init__(self, region=None, allowed_regions=None, denied_regions=None):
        self._logger = logging.getLogger(f'{LOGGER_BASENAME}.{self.__class__.__name__}')
        self.allowed_regions, self.denied_regions = validate_allowed_denied_regions(allowed_regions, denied_regions)
        self.sts = self._get_sts_client()
        self.ec2 = self._get_ec2_client(region)
        self._aws_regions = None
        self.aws_region = self._validate_region(region) or self._sts_client_config_region

    def _validate_region(self, region):
        if any([not region, region in self.regions]):
            return region
        raise InvalidRegion(region)

    @property
    def _sts_client_config_region(self):
        return self.sts._client_config.region_name  # noqa

    @staticmethod
    def _get_sts_client():
        return boto3.client('sts')

    @staticmethod
    def _get_security_hub_client(region):
        try:
            config = Config(region_name=region)
            kwargs = {"config": config}
            client = boto3.client('securityhub', **kwargs)
        except (botocore.exceptions.NoRegionError,
                botocore.exceptions.InvalidRegionError) as msg:
            raise NoRegion(f'Security Hub client requires a valid region set to connect, message was:{msg}') from None
        return client

    @staticmethod
    def _get_ec2_client(region):
        kwargs = {}
        if region:
            config = Config(region_name=region)
            kwargs = {"config": config}
        try:
            client = boto3.client('ec2', **kwargs)
            client.describe_regions()
        except (botocore.exceptions.NoRegionError,
                botocore.exceptions.InvalidRegionError,
                botocore.exceptions.EndpointConnectionError) as msg:
            raise NoRegion(f'Ec2 client requires a valid region set to connect, message was:{msg}') from None
        except (botocore.exceptions.ClientError, botocore.exceptions.NoCredentialsError) as msg:
            raise InvalidOrNoCredentials(msg) from None
        return client

    def _describe_ec2_regions(self):
        return self.ec2.describe_regions().get('Regions')

    @property
    def regions(self):
        """Regions."""
        if self._aws_regions is None:
            self._aws_regions = [region.get('RegionName')
                                 for region in self._describe_ec2_regions()
                                 if region.get('OptInStatus', '') != 'not-opted-in']
            self._logger.debug(f'Regions in EC2 that were opted in are : {self._aws_regions}')
        if self.allowed_regions:
            self._aws_regions = set(self._aws_regions).intersection(set(self.allowed_regions))
            self._logger.debug(f'Working on allowed regions {self._aws_regions}')
        elif self.denied_regions:
            self._logger.debug(f'Excluding denied regions {self.denied_regions}')
            self._aws_regions = set(self._aws_regions) - set(self.denied_regions)
            self._logger.debug(f'Working on non-denied regions {self._aws_regions}')
        else:
            self._logger.debug('Working on all regions')
        return self._aws_regions

    def _get_aggregating_region(self):
        aggregating_region = None
        try:
            client = self._get_security_hub_client(self.aws_region)
            data = client.list_finding_aggregators()
            aggregating_region = data.get('FindingAggregators')[0].get('FindingAggregatorArn').split(':')[3]
            self._logger.info(f'Found aggregating region {aggregating_region}')
        except (IndexError, botocore.exceptions.ClientError):
            self._logger.debug('Could not get aggregating region, either not set, or a client error')
        return aggregating_region

    @retry(retry_on_exceptions=botocore.exceptions.ClientError)
    def _get_findings(self, query_filter):
        findings = set()
        aggregating_region = self._get_aggregating_region()
        regions_to_retrieve = [aggregating_region] if aggregating_region else self.regions
        for region in regions_to_retrieve:
            self._logger.debug(f'Trying to get findings for region {region}')
            session = boto3.Session(region_name=region)
            security_hub = session.client('securityhub')
            paginator = security_hub.get_paginator('get_findings')
            iterator = paginator.paginate(Filters=query_filter)
            try:
                for page in iterator:
                    for finding_data in page['Findings']:
                        finding = Finding(finding_data)
                        self._logger.debug(f'Adding finding with id {finding.id}')
                        findings.add(finding)
            except (security_hub.exceptions.InvalidAccessException, security_hub.exceptions.AccessDeniedException):
                self._logger.debug(f'No access for Security Hub for region {region}.')
                continue
        return list(findings)

    @staticmethod
    def _calculate_account_id_filter(allowed_account_ids, denied_account_ids):
        """Calculates the filter targeting allowed or denied account ids.

        Args:
            allowed_account_ids: The account ids if any.
            denied_account_ids: The Denied ids if any.

        Returns:
            allowed_account_ids, denied_account_ids (tuple(list,list)): If any is set and are valid.

        """
        allowed_account_ids, denied_account_ids = validate_allowed_denied_account_ids(allowed_account_ids,
                                                                                      denied_account_ids)
        aws_account_ids = []
        if any([allowed_account_ids, denied_account_ids]):
            comparison = 'EQUALS' if allowed_account_ids else 'NOT_EQUALS'
            iterator = allowed_account_ids if allowed_account_ids else denied_account_ids
            aws_account_ids = [{'Comparison': comparison, 'Value': account} for account in iterator]
        return aws_account_ids

    #  pylint: disable=dangerous-default-value
    # NEEDS TO BE MODIFIED
    @staticmethod
    def calculate_query_filter(query_filter=DEFAULT_SECURITY_HUB_FILTER,
                               allowed_account_ids=None,
                               denied_account_ids=None):
        """Calculates a Security Hub compatible filter for retrieving findings.

        Depending on arguments provided for allow list, deny list and frameworks to retrieve a query is constructed to
        retrieve only appropriate findings, offloading the filter on the back end.

        Args:
            query_filter: The default filter if no filter is provided.
            allowed_account_ids: The allow list of account ids to get the findings for.
            denied_account_ids: The deny list of account ids to filter out findings for.

        Returns:
            query_filter (dict): The query filter calculated based on the provided arguments.

        """
        query_filter = deepcopy(query_filter)
        aws_account_ids = FindingsManager._calculate_account_id_filter(allowed_account_ids, denied_account_ids)
        if aws_account_ids:
            query_filter.update({'AwsAccountId': aws_account_ids})
        return query_filter
<<<<<<< HEAD

    def get_findings(self):
        """Retrieves findings from security hub based on a default query.
=======
    
    def get_findings(self, query_filter):
        """Retrieves findings from security hub based on a provided query.

        Args:
            query_filter (dict): The query filter to execute on security hub to get the findings.
>>>>>>> 4ae7930c

        Returns:
            findings (list): A list of findings from security hub.

        """
<<<<<<< HEAD
        query_filter = DEFAULT_SECURITY_HUB_FILTER
        return self._get_findings(query_filter)

=======
        return self._get_findings(query_filter)
    
>>>>>>> 4ae7930c
    def get_findings_by_rule_id(self):
        """Retrieves findings from security hub based on a provided query that filters by rule id.

        Returns:
            findings (list): A list of findings from security hub.

        """
        query_filter = {}  # fix for rule id
        return self._get_findings(query_filter)

    def get_findings_by_control_id(self):
        """Retrieves findings from security hub based on a provided query that filters by control id.

        Returns:
            findings (list): A list of findings from security hub.

        """
        query_filter = {}  # fix for control id
        return self._get_findings(query_filter)

    def get_findings_by_tag(self):
        """Retrieves findings from security hub based on a provided query that filters by tag.

        Returns:
            findings (list): A list of findings from security hub.

        """
        query_filter = {}  # fix for tag
        return self._get_findings(query_filter)

    def suppress_findings(self):
        """Suppresses findings from security hub based on a default query."""

    def suppress_findings_by_rule_id(self):
        """Suppresses findings from security hub based on a query by rule id."""

    def suppress_findings_by_control_id(self):
        """Suppresses findings from security hub based on a query by control id."""

    def suppress_findings_by_tag(self):
        """Suppresses findings from security hub based on a query by tag."""<|MERGE_RESOLUTION|>--- conflicted
+++ resolved
@@ -416,31 +416,18 @@
         if aws_account_ids:
             query_filter.update({'AwsAccountId': aws_account_ids})
         return query_filter
-<<<<<<< HEAD
 
     def get_findings(self):
         """Retrieves findings from security hub based on a default query.
-=======
-    
-    def get_findings(self, query_filter):
-        """Retrieves findings from security hub based on a provided query.
-
-        Args:
-            query_filter (dict): The query filter to execute on security hub to get the findings.
->>>>>>> 4ae7930c
 
         Returns:
             findings (list): A list of findings from security hub.
 
         """
-<<<<<<< HEAD
+        
         query_filter = DEFAULT_SECURITY_HUB_FILTER
         return self._get_findings(query_filter)
 
-=======
-        return self._get_findings(query_filter)
-    
->>>>>>> 4ae7930c
     def get_findings_by_rule_id(self):
         """Retrieves findings from security hub based on a provided query that filters by rule id.
 
